<<<<<<< HEAD
import os
import re
import json
import datetime
import tempfile
from urllib.parse import urlparse

=======
import hashlib
import io
import os
import re
import tempfile
from datetime import datetime, timezone, date
from difflib import SequenceMatcher
from urllib.parse import urlparse
from transformers import pipeline
>>>>>>> 0d173b5d
import gradio as gr
import matplotlib.pyplot as plt
from dotenv import load_dotenv

<<<<<<< HEAD
=======
from app.agent import agent
from app.api.finnhub import finnhub_tool
from app.api.gnewsapi import gnews_tool
from app.api.newsorgapi import newsapi_tool

>>>>>>> 0d173b5d
load_dotenv()
classifier = pipeline("sentiment-analysis", model="ProsusAI/finbert")

# =========================
# Keyword tiers (HARD/ MEDIUM / SOFT)
# =========================

HARD_KEYWORDS = {
    # enforcement & criminal / insolvency
    "fraud", "bribery", "embezzlement", "corruption", "money laundering", "aml",
    "sanctions evasion", "insider trading",
    "fine", "fines", "penalty", "penalties", "settlement",
    "lawsuit", "litigation", "class action",
    "indictment", "arrest", "criminal charges",
    "bankruptcy", "insolvency", "collapse", "liquidation", "administration"
}

MEDIUM_KEYWORDS = {
    # regulatory & supervisory without proven wrongdoing
    "regulatory scrutiny", "regulator scrutiny", "scrutiny from regulators",
    "regulatory probe", "probe", "investigation", "inquiry",
    "supervisory review", "compliance review", "regulatory review",
    "watchlist", "warning letter"
}

SOFT_NEGATIVE_TERMS = {
    # business hygiene / strategy – should not be scandals by themselves
    "revamp", "restructuring", "restructure", "layoffs", "job cuts", "headcount",
    "exit clients", "client exits", "client offboarding", "offboarding",
    "reorg", "re-organization", "guidance cut", "profit warning", "downgrade"
}

<<<<<<< HEAD
from app.agent import ask_agent

# =========================
# Helpers
# =========================

def _domain(u: str) -> str:
    try:
        return urlparse(u).netloc.replace("www.", "")
    except Exception:
        return u or ""

def decision_banner(data: dict) -> str:
    """Show decision only (no justification)."""
    fa = (data or {}).get("final_assessment") or {}
    decision = fa.get("decision", "Insufficient Data")
    emoji = {"Go": "🟢", "Conditional Go": "🟡", "No Go": "🔴", "Insufficient Data": "⚪️"}.get(decision, "⚪️")
    return f"### {emoji} Decision: **{decision}**"

def build_risks_overview_md(data: dict) -> str:
    """
    Count & list risks/weaknesses only.
    (No Legal/Regulatory or Controversies here to avoid duplication.)
    """
    risks = (data or {}).get("risks") or []
    weaknesses = (data or {}).get("weaknesses") or []

    lines = [
        "### Risks Overview",
        f"- **Explicit risks:** {len(risks)}",
        f"- **Weaknesses:** {len(weaknesses)}",
        "",
    ]

    if risks:
        lines.append("#### Risks (model-extracted)")
        for r in risks:
            lines.append(f"- {str(r).strip()}")

    if weaknesses:
        lines.append("")
        lines.append("#### Weaknesses")
        for w in weaknesses:
            lines.append(f"- {str(w).strip()}")

    return "\n".join(lines) if lines else "### Risks Overview\n_Not available._"

def _extract_first_json(text: str):
    """
    Extract the FIRST JSON object at the start of the model output.
    Supports both plain and ```json fenced blocks.
    Returns (obj, remaining_markdown) or (None, text) if not found/parsable.
    """
    s = (text or "").lstrip()
    if not s:
        return None, text
=======

# =========================
# Parsing / Normalization helpers
# =========================

def parse_to_utc(date_time_raw: str | None) -> datetime | None:
    """
        Parse to timezone-aware UTC datetime.
    """
    if not date_time_raw:
        return None
    try:
        iso = str(date_time_raw).replace("Z", "+00:00")
        d = datetime.fromisoformat(iso)
        if d.tzinfo is None:
            d = d.replace(tzinfo=timezone.utc)
        return d.astimezone(timezone.utc)
    except Exception:
        pass
    try:
        val = float(str(date_time_raw).strip())
        return datetime.fromtimestamp(val, tz=timezone.utc)
    except Exception:
        pass
    # yyyy-mm-dd
    try:
        d = datetime.strptime(str(date_time_raw)[:10], "%Y-%m-%d").replace(tzinfo=timezone.utc)
        return d
    except Exception:
        return None


def normalize_title(title: str) -> str:
    """Lowercase, strip punctuation, collapse spaces."""
    return re.sub(r"\s+", " ", re.sub(r"[^a-z0-9 ]", "", (title or "").lower())).strip()


def title_similarity(a: str, b: str) -> float:
    return SequenceMatcher(None, normalize_title(a), normalize_title(b)).ratio()


def url_key(url: str | None) -> str:
    """Normalize URL to host + path (without query/fragment) for dedup."""
    if not url:
        return ""
    try:
        u = urlparse(url)
        return f"{u.netloc.lower()}:{u.path}"
    except Exception:
        return url or ""


def deduplicate_articles(articles: list[dict], similarity_threshold: float = 0.92) -> list[dict]:
    """
    Dedup by:
      1) exact normalized title hash
      2) same URL host+path
      3) fuzzy title similarity across already-kept items
    Keeps the first occurrence.
    """
    unique: list[dict] = []
    seen_hashes = set()
    seen_urls = set()

    for art in articles:
        t = art.get("title", "")
        nk = normalize_title(t)
        h = hashlib.md5(nk.encode()).hexdigest()
        ukey = url_key(art.get("url"))

        if h in seen_hashes or (ukey and ukey in seen_urls):
            continue

        is_dup = False
        for u in unique:
            if ukey and url_key(u.get("url")) == ukey:
                is_dup = True
                break
            if title_similarity(t, u.get("title", "")) >= similarity_threshold:
                is_dup = True
                break

        if not is_dup:
            seen_hashes.add(h)
            if ukey:
                seen_urls.add(ukey)
            unique.append(art)

    return unique


def finbert_sentiment(text: str) -> str:
    if not text:
        return "Neutral"
    result = classifier(text[:512])[0]["label"].lower()
    return {"positive": "Positive", "negative": "Negative", "neutral": "Neutral"}.get(result, "Neutral")


def adjust_sentiment(title: str, sentiment: str) -> str:
    """
    Downgrades "Negative" to "Neutral" for soft business terms (revamp/layoffs/etc).
    Leaves true negatives as-is.
    """
    t = (title or "").lower()
    if sentiment == "Negative" and any(term in t for term in SOFT_NEGATIVE_TERMS):
        return "Neutral"
    return sentiment


def classify_article_level(title: str, body: str = "") -> str:
    """
    HARD: contains any HARD_KEYWORDS
    MEDIUM: contains any MEDIUM_KEYWORDS (and no HARD)
    SOFT: otherwise
    """
    t = f"{title or ''} {body or ''}".lower()
    if any(k in t for k in HARD_KEYWORDS):
        return "HARD"
    if any(k in t for k in MEDIUM_KEYWORDS):
        return "MEDIUM"
    return "SOFT"


def is_relevant(company: str, title: str, url: str, source: str) -> bool:
    """
    Keep only articles clearly about the target company to prevent pollution
    (e.g., random 'GST buzz' pieces).
    Rules:
      - title contains the full company phrase, OR
      - title contains any strong token from company name (>=3 chars), OR
      - url host or path contains a strong token (handles tickers/brands in URLs)
    """
    if not company:
        return True

    full = company.strip().lower()
    title_l = (title or "").lower()
    if full and full in title_l:
        return True

    tokens = [tok for tok in re.split(r"[^a-z0-9]+", full) if len(tok) >= 3]
    if tokens and any(tok in title_l for tok in tokens):
        return True

    try:
        u = urlparse(url or "")
        host_path = (u.netloc + u.path).lower()
        if tokens and any(tok in host_path for tok in tokens):
            return True
    except Exception:
        pass

    return False


# =========================
# LLM summary
# =========================

def ask_agent(company_name: str, rows: list[dict]) -> str:
    if not rows:
        return f"No articles found to analyze for {company_name}."

    news_text = "\n".join(
        f"- {row.get('date', '')} · {row.get('source', '')} — {row.get('title', '')} ({row.get('sentiment', '')})\n  {row.get('url', '')}"
        for row in rows
    )

    prompt = f"""
    You are a due diligence analyst. Analyze recent news about '{company_name}'.
    Identify **red flags** (fraud, AML/sanctions evasion, fines/penalties, settlements, lawsuits/litigation, indictments/arrests, bankruptcy/insolvency).
    Treat **regulatory scrutiny/probes/inquiries** as **medium risk**, not scandals, unless tied to enforcement or fraud.
    Treat **restructuring/layoffs/revamps/client offboarding** as **operational** unless combined with the above.
    
    Articles:
    {news_text}

    Do a web search to verify the articles and look for other potential risks about the company.
    Return a concise **markdown summary** grouped by issue type.
    """
    response = agent.invoke({"messages": [{"role": "user", "content": prompt.strip()}]})
    return response["messages"][-1].content


# =========================
# Fetch + normalize
# =========================

def fetch_news(company: str):
    """
    Retrieves news from NewsAPI, GNews, and Finnhub.
    Returns a unified list of dicts and an optional error message.
    Applies relevance filtering and aggressive de-duplication.
    """
    tools = [newsapi_tool, gnews_tool, finnhub_tool]
    articles_all: list[dict] = []
    errors = []
>>>>>>> 0d173b5d

    m = re.match(r"```(?:json)?\s*(\{.*?\})\s*```", s, re.DOTALL)
    if m:
        js = m.group(1); rest = s[m.end():].strip()
        try:
            return json.loads(js), rest
        except Exception:
            return None, text

    start = s.find("{")
    if start == -1:
        return None, text

    depth = 0; in_str = False; esc = False; end_idx = None
    for i, ch in enumerate(s[start:], start=start):
        if in_str:
            if esc: esc = False
            elif ch == "\\": esc = True
            elif ch == '"': in_str = False
        else:
            if ch == '"': in_str = True
            elif ch == "{": depth += 1
            elif ch == "}":
                depth -= 1
                if depth == 0:
                    end_idx = i + 1
                    break
    if end_idx:
        js = s[start:end_idx]; rest = s[end_idx:].strip()
        try:
<<<<<<< HEAD
            return json.loads(js), rest
        except Exception:
            return None, text
    return None, text

def extract_sources_from_markdown(summary_md: str, max_items: int = 30) -> list[str]:
    """Collect URLs from Markdown, dedupe, return list."""
    text = summary_md or ""
    urls = []
    urls += re.findall(r"\[[^\]]*\]\((https?://[^)]+)\)", text)
    urls += re.findall(r"(https?://[^\s)]+)", text)

    seen, uniq = set(), []
    for u in urls:
        u = u.strip()
        if u and u not in seen:
            seen.add(u); uniq.append(u)
        if len(uniq) >= max_items:
            break
    return uniq

def md_sources_list(urls: list[str]) -> str:
    if not urls:
        return "_No sources detected._"
    return "\n".join(f"- [{_domain(u)}]({u})" for u in urls)

def block_md_list(title: str, lines: list[str]) -> str:
    body = "\n".join(f"- {line}" for line in (lines or [])) if lines else "_Not available._"
    return f"### {title}\n{body}"

def build_profile_md(profile: dict) -> str:
    if not isinstance(profile, dict):
        return block_md_list("Company Profile", [])
    lines = [
        f"**Industry:** {profile.get('industry','') or 'Not available'}",
        f"**Size:** {profile.get('size','') or 'Not available'}",
        f"**HQ Location:** {profile.get('hq_location','') or 'Not available'}",
        f"**Founded:** {profile.get('founded_year','') or 'Not available'}",
        f"**Description:** {profile.get('description','') or 'Not available'}",
    ]
    return block_md_list("Company Profile", lines)

def build_financials_md(fin: dict) -> str:
    if not isinstance(fin, dict):
        return block_md_list("Financials", [])
    lines = [
        f"**Revenue:** {fin.get('revenue','') or 'Not available'}",
        f"**Profitability:** {fin.get('profitability','') or 'Not available'}",
        f"**Growth:** {fin.get('growth','') or 'Not available'}",
        f"**Notes:** {fin.get('notes','') or 'Not available'}",
    ]
    return block_md_list("Financials", lines)

def build_leadership_md(arr: list[dict]) -> str:
    lines = []
    for x in arr or []:
        name = str(x.get("name","")).strip()
        role = str(x.get("role","")).strip()
        notes = str(x.get("notes","")).strip()
        lines.append(f"**{name}** — {role}" + (f" — {notes}" if notes else ""))
    return block_md_list("Leadership & Ownership", lines)

def build_legal_md(arr: list[dict]) -> str:
    lines = []
    for x in arr or []:
        date = str(x.get("date","")).strip()
        issue = str(x.get("issue","")).strip()
        status = str(x.get("status","")).strip()
        src = str(x.get("source","")).strip()
        link = f" — [{_domain(src)}]({src})" if src else ""
        lines.append(f"**{date}** — {issue} — _{status}_{link}")
    return block_md_list("Legal & Regulatory", lines)

def build_partnerships_md(arr: list[dict]) -> str:
    lines = []
    for x in arr or []:
        nm = str(x.get("name","")).strip()
        typ = str(x.get("type","")).strip()
        notes = str(x.get("notes","")).strip()
        lines.append(f"**{nm}**" + (f" ({typ})" if typ else "") + (f" — {notes}" if notes else ""))
    return block_md_list("Partnerships & Clients", lines)

def build_controversies_md(contro_arr: list[dict], legal_arr: list[dict], rows: list[dict], leadership: list[dict]) -> str:
    """
    Prefer JSON 'controversies'; else derive from legal items; else from negative news.
    No text trimming.
    """
    lines = []

    # 1) JSON controversies
    if contro_arr:
        for c in contro_arr:
            date = str(c.get("date","")).strip()
            entity = str(c.get("entity","")).strip()
            etype = str(c.get("entity_type","")).strip()
            title = str(c.get("title","")).strip()
            summ = str(c.get("summary","")).strip()
            src = str(c.get("source","")).strip()
            link = f" — [{_domain(src)}]({src})" if src else ""
            tail = f" — _{etype}_" if etype else ""
            lines.append(
                f"**{date}** — **{entity}**{tail} — {title}"
                + (f" — {summ}" if summ else "")
                + link
            )

    # 2) Fallback: legal/regulatory
    if not lines and legal_arr:
        for x in legal_arr:
            date = str(x.get("date","")).strip()
            issue = str(x.get("issue","")).strip()
            status = str(x.get("status","")).strip()
            src = str(x.get("source","")).strip()
            link = f" — [{_domain(src)}]({src})" if src else ""
            lines.append(f"**{date}** — **Company** — {issue} — _{status}_{link}")

    # 3) Fallback: negative headlines
    if not lines and rows:
        leader_names = [str(l.get("name","")).strip() for l in (leadership or []) if isinstance(l, dict)]
        for r in rows:
            if (str(r.get("sentiment","")).strip().lower()) == "negative":
                title = str(r.get("title","")).strip()
                entity = "Company"
                etype = "Company"
                t_low = title.lower()
                for name in leader_names:
                    if name and name.lower() in t_low:
                        entity = name; etype = "Leader"; break
                src = str(r.get("url","")).strip()
                link = f" — [{_domain(src)}]({src})" if src else ""
                lines.append(f"**{str(r.get('date','')).strip()}** — **{entity}** — {title}{link}")

    return block_md_list("Controversies", lines)

def build_news_md(json_news: list[dict], rows: list[dict]) -> str:
    items = json_news if json_news else rows
    lines = []
    for r in items or []:
        date = str(r.get("date","")).strip()
        title = str(r.get("title","")).strip()
        src_name = _domain(str(r.get("url","")).strip()) if r.get("url") else str(r.get("source","")).strip()
        url = str(r.get("url","")).strip()
        link = f"[{src_name}]({url})" if url else (src_name or "")
        lines.append(f"**{date}** — {title}" + (f" — {link}" if link else ""))
    return block_md_list("Recent Articles", lines)

def sources_from_both(data: dict, markdown_summary: str) -> list[str]:
    urls = []
    if isinstance(data, dict):
        urls += [u for u in (data.get("sources") or []) if isinstance(u, str)]
    if not urls:
        text = markdown_summary or ""
        urls += re.findall(r"\[[^\]]*\]\((https?://[^)]+)\)", text)
        urls += re.findall(r"(https?://[^\s)]+)", text)
    # de-dup
    seen, dedup = set(), []
    for u in urls:
        if u and u not in seen:
            seen.add(u); dedup.append(u)
    return dedup

# Stub: you can wire your real news tools later if you want
def fetch_news_combined(company: str):
    return [], None
=======
            result = tool_fn(company)
            if "No articles found" in result:
                continue

            articles = result.split("-" * 40)
            for article in articles:
                if not article.strip():
                    continue
                lines = [ln for ln in article.strip().split("\n") if ln.strip()]
                record = {}
                for line in lines:
                    if line.startswith("Title:"):
                        record["title"] = line.replace("Title:", "").strip()
                    elif line.startswith("Source:"):
                        record["source"] = line.replace("Source:", "").strip()
                    elif line.startswith("Date:"):
                        record["date_raw"] = line.replace("Date:", "").strip()
                        dt = parse_to_utc(record["date_raw"])
                        record["date"] = dt.date().isoformat() if dt else ""
                    elif line.startswith("URL:"):
                        record["url"] = line.replace("URL:", "").strip()
                    elif line.startswith("Content:"):
                        record["content"] = line.replace("Content:", "").strip()

                if not record:
                    continue

                # Relevance gate
                if not is_relevant(company, record.get("title", ""), record.get("url", ""), record.get("source", "")):
                    continue

                # Sentiment
                base_sent = finbert_sentiment(record.get("title", ""))

                record["sentiment"] = adjust_sentiment(record.get("title", ""), base_sent)

                level = classify_article_level(record.get("title", ""))

                articles_all.append({
                    "title": record.get("title", ""),
                    "source": record.get("source", ""),
                    "content": record.get("content", ""),
                    "date": record.get("date", ""),
                    "date_raw": record.get("date_raw", ""),
                    "url": record.get("url", ""),
                    "sentiment": record.get("sentiment", "Neutral"),
                    "level": level,
                })

        except Exception as e:
            errors.append(f"{tool_fn.name} failed: {str(e)}")

    print(f"Total articles fetched: {len(articles_all)}")

    if not articles_all:
        return [], "No articles found from any source." + (f" Errors: {errors}" if errors else "")

    # Deduplicate articles
    articles_all = deduplicate_articles(articles_all)

    print(f"Articles after deduplication: {len(articles_all)}")

    return articles_all, None


# =========================
# Visualization + timeline
# =========================
def make_sentiment_pie(rows):
    counts = {"Positive": 0, "Neutral": 0, "Negative": 0}
    for row in rows:
        sent = str(row.get("sentiment", "Neutral")).capitalize()
        if sent not in counts:
            sent = "Neutral"
        counts[sent] += 1

    labels = [f"{k} ({v})" for k, v in counts.items() if v > 0]
    values = [v for v in counts.values() if v > 0]
    colors_map = {
        "Positive": "#4CAF50",
        "Neutral": "#9E9E9E",
        "Negative": "#F44336",
    }
    colors = [colors_map[k] for k in counts if counts[k] > 0]

    fig, ax = plt.subplots(figsize=(3, 3), facecolor="white")
    wedges, texts, autotexts = ax.pie(
        values,
        labels=labels,
        autopct="%1.0f%%",
        startangle=140,
        colors=colors,
        wedgeprops={"edgecolor": "white", "linewidth": 2},
        textprops={"fontsize": 10, "color": "black"},
    )

    for autotext in autotexts:
        autotext.set_fontsize(12)
        autotext.set_color("white")
        autotext.set_weight("bold")

    ax.axis("equal")

    buf = io.BytesIO()
    fig.savefig(buf, format="png", bbox_inches="tight", dpi=150)
    plt.close(fig)
    buf.seek(0)
    return buf


def build_scandal_timeline(company: str, rows):
    """
    Only include **HARD** items (true scandals: fraud, fines, lawsuits, settlements, etc.)
    Excludes MEDIUM (probes/scrutiny) and SOFT (revamps/layoffs) from the scandal list.
    """
    scandal_rows = [r for r in rows if r.get("level") == "HARD" and r.get("sentiment") == "Negative"]

    if not scandal_rows:
        return f"No notable enforcement/litigation red flags found for **{company}** in recent articles."

    scandal_rows.sort(
        key=lambda x: parse_to_utc(x.get("date_raw")) or datetime.min.replace(tzinfo=timezone.utc),
        reverse=True
    )

    lines = []
    for row in scandal_rows:
        d = row.get("date") or ""
        lines.append(f"- **{d}** — [{row.get('title', '')}]({row.get('url', '')}) · _{row.get('source', '')}_")
    return "\n".join(lines)


# =========================
# Risk scoring (tiered)
# =========================

def compute_risk(summary_md: str, rows: list[dict]) -> str:
    """
    Tiered risk:
      - HARD events weigh heavily.
      - MEDIUM (probes/scrutiny) weigh moderately.
      - SOFT negatives mostly affect sentiment, not risk.
      - Recent (≤ 90 days) items boost their respective weights.
      - Dedup prevents echo-chamber spikes.
    """
    now = datetime.now(timezone.utc)
    unique_rows = deduplicate_articles(rows)
    total = max(len(unique_rows), 1)

    neg = 0
    hard_hits = 0
    med_hits = 0
    recent_hard = 0
    recent_med = 0

    for r in unique_rows:
        sent = r.get("sentiment", "Neutral")
        level = r.get("level", "SOFT")
        if sent == "Negative":
            neg += 1
        dt = parse_to_utc(r.get("date_raw")) or parse_to_utc(r.get("date"))

        if level == "HARD":
            hard_hits += 1
            if dt and (now - dt).days <= 90:
                recent_hard += 1
        elif level == "MEDIUM":
            med_hits += 1
            if dt and (now - dt).days <= 90:
                recent_med += 1

    neg_ratio = neg / total

    text = (summary_md or "").lower()
    sum_hard = sum(k in text for k in HARD_KEYWORDS)
    sum_med = sum(k in text for k in MEDIUM_KEYWORDS)
    sum_hard = min(sum_hard, 3)
    sum_med = min(sum_med, 3)

    # Weighted score
    score = (
            30 * neg_ratio +  # general negative
            30 * min(hard_hits, 4) +  # hard red flags
            15 * min(recent_hard, 3) +  # very recent hard
            10 * min(med_hits, 4) +  # medium red flags
            5 * min(recent_med, 3) +  # recent medium
            5 * (sum_hard + 0.5 * sum_med)
    )
    score = max(0, min(100, round(score)))

    if score < 40:
        label = "🟢 Low Risk"
    elif score < 70:
        label = "🟡 Medium Risk"
    else:
        label = "🔴 High Risk"

    return f"**Risk Score:** **{score}/100** → {label}"


# =========================
# Tags
# =========================

def extract_tags(summary: str):
    tags = []
    tag_map = {
        "#AML": ["aml", "anti-money laundering", "money laundering", "sanction", "sanctions"],
        "#Fraud": ["fraud", "scam", "embezzlement", "bribery", "corruption"],
        "#ESG": ["esg", "environment", "sustain", "governance", "social"],
        "#Reputation": ["reputation", "public image", "backlash"],
        "#Compliance": ["regulator", "compliance", "fine", "penalty", "settlement"],
        "#Litigation": ["lawsuit", "litigation", "class action", "investigation", "probe"],
    }
    text = (summary or "").lower()
    for tag, kws in tag_map.items():
        if any(k in text for k in kws):
            tags.append(tag)
    if not tags:
        tags = ["#GeneralRisk"]
    return " ".join(f"`{t}`" for t in tags)


# =========================
# Export
# =========================

def export_markdown(company: str, summary: str, rows, timeline: str, risk: str, tags: str):
    today = date.today().isoformat()
    summary_lines = [
        f"# Company Risk Report: {company}",
        f"_Generated: {today}_",
        "",
        "## 📑 Summary",
        summary or "*No summary available.*",
        "",
        "## 📊 Sentiment Snapshot",
        f"- Positive: {sum(1 for row in rows if row['sentiment'] == 'Positive')}",
        f"- Neutral: {sum(1 for row in rows if row['sentiment'] == 'Neutral')}",
        f"- Negative: {sum(1 for row in rows if row['sentiment'] == 'Negative')}",
        "",
        "### Recent Articles",
    ]
    if rows:
        for row in rows:
            summary_lines.append(
                f"- **{row.get('date', '')}** · _{row.get('source', '')}_ — "
                f"[{row.get('title', '')}]({row.get('url', '')}) · **{row.get('sentiment', '')}**"
            )
    else:
        summary_lines.append("_No recent articles._")

    summary_lines += [
        "",
        "## 📰 Scandal Timeline",
        timeline or "_No items._",
        "",
        "## ⚠️ Risk Assessment",
        risk or "_N/A_",
        "",
        "## 🏷️ Tags",
        tags or "_N/A_",
        "",
    ]

    content = "\n".join(summary_lines)
    path = os.path.join(tempfile.gettempdir(), f"{company}_risk_report.md")
    with open(path, "w", encoding="utf-8") as f:
        f.write(content)
    return path
>>>>>>> 0d173b5d


# =========================
# Gradio UI
# =========================

with gr.Blocks(theme=gr.themes.Soft(), css="""
    body {
        background: linear-gradient(135deg, #0f2027, #203a43, #2c5364);
        color: #f5f5f5;
        font-family: 'Segoe UI', sans-serif;
    }
    #header { text-align: center; margin-bottom: 24px; color: #ffffff; }
    #company-section { text-align: center; margin-bottom: 8px; }
    #result-box {
        background-color: #2d2d2d; color: #f5f5f5; padding: 22px;
        border-radius: 20px; box-shadow: 0 12px 25px rgba(0,0,0,0.25);
        transition: box-shadow 0.3s ease; line-height: 1.6;
    }
    #result-box:hover { box-shadow: 0 18px 35px rgba(0,0,0,0.35); }
    .gr-button {
        background: linear-gradient(90deg, #667eea, #764ba2);
        color: white; font-weight: 700; border-radius: 12px; padding: 12px 20px;
        transition: transform 0.2s ease;
    }
    .gr-button:hover { background: linear-gradient(90deg, #764ba2, #667eea); transform: scale(1.05); }
    .summary-header {
        background: #3a3a3a; color: #ffffff !important; padding: 12px;
        border-radius: 12px; font-size: 18px; text-align: center; margin-bottom: 10px;
        box-shadow: 0 6px 15px rgba(0,0,0,0.3);
    }
""") as app:
<<<<<<< HEAD

=======
>>>>>>> 0d173b5d
    gr.Markdown(
        "# 🏢 Company Risk Analyzer\nAnalyze potential **red flags** for business partnerships.",
        elem_id="header"
    )

    with gr.Row(elem_id="company-section"):
        company_name = gr.Textbox(label="🔍 Company Name", placeholder="e.g., HSBC, Yamaha, Binance...", lines=1)
    start_button = gr.Button("🚀 Start Analysis", variant="primary")

    with gr.Tabs():
        with gr.Tab("📑 Summary"):
<<<<<<< HEAD
            summary_hdr = gr.Markdown("📑 Summary of Findings", elem_classes="summary-header")
            decision_md = gr.Markdown("", elem_id="result-box")
            summary_md = gr.Markdown("", elem_id="result-box")

        with gr.Tab("🏷️ Company Profile"):
            profile_md = gr.Markdown("", elem_id="result-box")

        with gr.Tab("💹 Financials"):
            financials_md = gr.Markdown("", elem_id="result-box")
=======
            gr.Markdown("📑 Summary of Findings", elem_classes="summary-header")
            summary_md = gr.Markdown("", elem_id="result-box")

        with gr.Tab("📊 Sentiment"):
            sentiment_img = gr.Image(type="filepath", label="Sentiment Distribution (Recent News)")
            headlines_tbl = gr.Dataframe(
                headers=["date", "source", "title", "sentiment", "url"],
                interactive=False,
                wrap=True
            )
>>>>>>> 0d173b5d

        with gr.Tab("👤 Leadership & Ownership"):
            leadership_md = gr.Markdown("", elem_id="result-box")

        with gr.Tab("⚖️ Legal & Regulatory"):
            legal_md = gr.Markdown("", elem_id="result-box")

        with gr.Tab("🤝 Partnerships & Clients"):
            partnerships_md = gr.Markdown("", elem_id="result-box")

        with gr.Tab("🚨 Controversies"):
            controversies_md = gr.Markdown("", elem_id="result-box")

        with gr.Tab("🗞️ News"):
            news_md = gr.Markdown("", elem_id="result-box")

        with gr.Tab("🔗 Sources"):
            sources_md = gr.Markdown("", elem_id="result-box")

        with gr.Tab("⚠️ Risks Overview"):
            risks_overview_md = gr.Markdown("", elem_id="result-box")

        with gr.Tab("📄 Export"):
            export_btn = gr.Button("Generate Markdown Report")
            export_file = gr.File(label="Download Report (.md)")


    # =========================
    # Orchestration
    # =========================

    def analyze(company: str):
<<<<<<< HEAD
        rows, _ = fetch_news_combined(company)  # usually []

        full_output = ask_agent(company, rows)
        data, markdown_summary = _extract_first_json(full_output)
        data = data if isinstance(data, dict) else {}

        # Decision banner (top of Summary)
        decision_block = decision_banner(data)

        # Risks Overview (counts + lists; no duplicates with other tabs)
        risks_overview_block = build_risks_overview_md(data)

        # Structured sections from JSON
        profile = data.get("company_profile", {}) or {}
        fin = data.get("financials", {}) or {}
        leadership = data.get("leadership_and_ownership", []) or []
        legal = data.get("legal_and_regulatory", []) or []
        partners = data.get("partnerships_and_clients", []) or []
        json_news = data.get("recent_news", []) or []
        controversies = data.get("controversies", []) or []

        # Markdown sections (no truncation)
        profile_block = build_profile_md(profile)
        financials_block = build_financials_md(fin)
        leadership_block = build_leadership_md(leadership)
        legal_block = build_legal_md(legal)
        partnerships_block = build_partnerships_md(partners)
        controversies_block = build_controversies_md(controversies, legal, rows, leadership)
        news_block = build_news_md(json_news, rows)

        # Sources
        src_urls = sources_from_both(data, markdown_summary)
        sources_block = md_sources_list(src_urls)

        # Return in UI order
        return (
            markdown_summary,      # summary_md
            decision_block,        # decision_md
            profile_block,
            financials_block,
            leadership_block,
            legal_block,
            partnerships_block,
            controversies_block,
            news_block,
            sources_block,
            risks_overview_block   # risks_overview_md
        )
=======
        # 1) Fetch (relevance-filtered + deduped + adjusted sentiments + tiered levels)
        rows, error = fetch_news(company)

        # 2) Summary
        summary = ask_agent(company, rows)

        # 3) Visualization + timeline
        if error:
            pie_path = None
            timeline = f"_News error_: {error}"
        else:
            buf = make_sentiment_pie(rows)
            tmp_dir = tempfile.gettempdir()
            pie_path = os.path.join(tmp_dir, f"{company.replace(' ', '_')}_sentiment.png")
            with open(pie_path, "wb") as f:
                f.write(buf.read())
            timeline = build_scandal_timeline(company, rows)

        # 4) Risk + tags
        risk = compute_risk(summary, rows)
        tags = extract_tags(summary)

        # 5) Table rows
        table = [
            [row.get("date", ""), row.get("source", ""), row.get("title", ""), row.get("sentiment", ""),
             row.get("url", "")]
            for row in rows
        ]

        return summary, pie_path, table, timeline, risk, tags
>>>>>>> 0d173b5d


    start_button.click(
        fn=analyze,
        inputs=[company_name],
        outputs=[
            summary_md,
            decision_md,
            profile_md,
            financials_md,
            leadership_md,
            legal_md,
            partnerships_md,
            controversies_md,
            news_md,
            sources_md,
            risks_overview_md
        ],
        show_progress="full"
    )

<<<<<<< HEAD
    def export_markdown(
        company: str,
        summary_block: str,
        decision_block: str,
        profile_block: str,
        financials_block: str,
        leadership_block: str,
        legal_block: str,
        partnerships_block: str,
        controversies_block: str,
        news_block: str,
        sources_block: str,
        risks_overview_block: str,
    ):
        today = datetime.date.today().isoformat()
        md = [
            f"# Company Risk Report: {company}",
            f"_Generated: {today}_",
            "",
            "## ✅ Decision",
            decision_block or "_No decision available._",
            "",
            "## 📑 Summary",
            summary_block or "*No summary available.*",
            "",
            profile_block or "## 🏷️ Company Profile\n_Not available._",
            "",
            financials_block or "## 💹 Financials\n_Not available._",
            "",
            leadership_block or "## 👤 Leadership & Ownership\n_Not available._",
            "",
            legal_block or "## ⚖️ Legal & Regulatory\n_Not available._",
            "",
            partnerships_block or "## 🤝 Partnerships & Clients\n_Not available._",
            "",
            controversies_block or "## 🚨 Controversies\n_Not available._",
            "",
            news_block or "## 🗞️ News\n_Not available._",
            "",
            "## 🔗 Sources",
            sources_block or "_No sources detected._",
            "",
            "## ⚠️ Risks Overview",
            risks_overview_block or "_Not available._",
            "",
        ]
        content = "\n".join(md)
        path = os.path.join(tempfile.gettempdir(), f"{company}_risk_report.md")
        with open(path, "w", encoding="utf-8") as f:
            f.write(content)
=======

    def do_export(company: str, summary: str, table, timeline: str, risk: str, tags: str):
        rows = []
        if table is not None and not table.empty:
            for row in table.itertuples(index=False):
                rows.append({"date": row[0], "source": row[1], "title": row[2], "sentiment": row[3], "url": row[4]})
        path = export_markdown(company, summary, rows, timeline, risk, tags)
>>>>>>> 0d173b5d
        return path


    export_btn.click(
        fn=export_markdown,
        inputs=[
            company_name,
            summary_md,
            decision_md,
            profile_md,
            financials_md,
            leadership_md,
            legal_md,
            partnerships_md,
            controversies_md,
            news_md,
            sources_md,
            risks_overview_md,
        ],
        outputs=[export_file],
        show_progress=True
    )


def main():
    app.launch()


if __name__ == "__main__":
    main()<|MERGE_RESOLUTION|>--- conflicted
+++ resolved
@@ -1,4 +1,3 @@
-<<<<<<< HEAD
 import os
 import re
 import json
@@ -6,29 +5,10 @@
 import tempfile
 from urllib.parse import urlparse
 
-=======
-import hashlib
-import io
-import os
-import re
-import tempfile
-from datetime import datetime, timezone, date
-from difflib import SequenceMatcher
-from urllib.parse import urlparse
-from transformers import pipeline
->>>>>>> 0d173b5d
 import gradio as gr
 import matplotlib.pyplot as plt
 from dotenv import load_dotenv
 
-<<<<<<< HEAD
-=======
-from app.agent import agent
-from app.api.finnhub import finnhub_tool
-from app.api.gnewsapi import gnews_tool
-from app.api.newsorgapi import newsapi_tool
-
->>>>>>> 0d173b5d
 load_dotenv()
 classifier = pipeline("sentiment-analysis", model="ProsusAI/finbert")
 
@@ -61,7 +41,7 @@
     "reorg", "re-organization", "guidance cut", "profit warning", "downgrade"
 }
 
-<<<<<<< HEAD
+
 from app.agent import ask_agent
 
 # =========================
@@ -118,205 +98,7 @@
     s = (text or "").lstrip()
     if not s:
         return None, text
-=======
-
-# =========================
-# Parsing / Normalization helpers
-# =========================
-
-def parse_to_utc(date_time_raw: str | None) -> datetime | None:
-    """
-        Parse to timezone-aware UTC datetime.
-    """
-    if not date_time_raw:
-        return None
-    try:
-        iso = str(date_time_raw).replace("Z", "+00:00")
-        d = datetime.fromisoformat(iso)
-        if d.tzinfo is None:
-            d = d.replace(tzinfo=timezone.utc)
-        return d.astimezone(timezone.utc)
-    except Exception:
-        pass
-    try:
-        val = float(str(date_time_raw).strip())
-        return datetime.fromtimestamp(val, tz=timezone.utc)
-    except Exception:
-        pass
-    # yyyy-mm-dd
-    try:
-        d = datetime.strptime(str(date_time_raw)[:10], "%Y-%m-%d").replace(tzinfo=timezone.utc)
-        return d
-    except Exception:
-        return None
-
-
-def normalize_title(title: str) -> str:
-    """Lowercase, strip punctuation, collapse spaces."""
-    return re.sub(r"\s+", " ", re.sub(r"[^a-z0-9 ]", "", (title or "").lower())).strip()
-
-
-def title_similarity(a: str, b: str) -> float:
-    return SequenceMatcher(None, normalize_title(a), normalize_title(b)).ratio()
-
-
-def url_key(url: str | None) -> str:
-    """Normalize URL to host + path (without query/fragment) for dedup."""
-    if not url:
-        return ""
-    try:
-        u = urlparse(url)
-        return f"{u.netloc.lower()}:{u.path}"
-    except Exception:
-        return url or ""
-
-
-def deduplicate_articles(articles: list[dict], similarity_threshold: float = 0.92) -> list[dict]:
-    """
-    Dedup by:
-      1) exact normalized title hash
-      2) same URL host+path
-      3) fuzzy title similarity across already-kept items
-    Keeps the first occurrence.
-    """
-    unique: list[dict] = []
-    seen_hashes = set()
-    seen_urls = set()
-
-    for art in articles:
-        t = art.get("title", "")
-        nk = normalize_title(t)
-        h = hashlib.md5(nk.encode()).hexdigest()
-        ukey = url_key(art.get("url"))
-
-        if h in seen_hashes or (ukey and ukey in seen_urls):
-            continue
-
-        is_dup = False
-        for u in unique:
-            if ukey and url_key(u.get("url")) == ukey:
-                is_dup = True
-                break
-            if title_similarity(t, u.get("title", "")) >= similarity_threshold:
-                is_dup = True
-                break
-
-        if not is_dup:
-            seen_hashes.add(h)
-            if ukey:
-                seen_urls.add(ukey)
-            unique.append(art)
-
-    return unique
-
-
-def finbert_sentiment(text: str) -> str:
-    if not text:
-        return "Neutral"
-    result = classifier(text[:512])[0]["label"].lower()
-    return {"positive": "Positive", "negative": "Negative", "neutral": "Neutral"}.get(result, "Neutral")
-
-
-def adjust_sentiment(title: str, sentiment: str) -> str:
-    """
-    Downgrades "Negative" to "Neutral" for soft business terms (revamp/layoffs/etc).
-    Leaves true negatives as-is.
-    """
-    t = (title or "").lower()
-    if sentiment == "Negative" and any(term in t for term in SOFT_NEGATIVE_TERMS):
-        return "Neutral"
-    return sentiment
-
-
-def classify_article_level(title: str, body: str = "") -> str:
-    """
-    HARD: contains any HARD_KEYWORDS
-    MEDIUM: contains any MEDIUM_KEYWORDS (and no HARD)
-    SOFT: otherwise
-    """
-    t = f"{title or ''} {body or ''}".lower()
-    if any(k in t for k in HARD_KEYWORDS):
-        return "HARD"
-    if any(k in t for k in MEDIUM_KEYWORDS):
-        return "MEDIUM"
-    return "SOFT"
-
-
-def is_relevant(company: str, title: str, url: str, source: str) -> bool:
-    """
-    Keep only articles clearly about the target company to prevent pollution
-    (e.g., random 'GST buzz' pieces).
-    Rules:
-      - title contains the full company phrase, OR
-      - title contains any strong token from company name (>=3 chars), OR
-      - url host or path contains a strong token (handles tickers/brands in URLs)
-    """
-    if not company:
-        return True
-
-    full = company.strip().lower()
-    title_l = (title or "").lower()
-    if full and full in title_l:
-        return True
-
-    tokens = [tok for tok in re.split(r"[^a-z0-9]+", full) if len(tok) >= 3]
-    if tokens and any(tok in title_l for tok in tokens):
-        return True
-
-    try:
-        u = urlparse(url or "")
-        host_path = (u.netloc + u.path).lower()
-        if tokens and any(tok in host_path for tok in tokens):
-            return True
-    except Exception:
-        pass
-
-    return False
-
-
-# =========================
-# LLM summary
-# =========================
-
-def ask_agent(company_name: str, rows: list[dict]) -> str:
-    if not rows:
-        return f"No articles found to analyze for {company_name}."
-
-    news_text = "\n".join(
-        f"- {row.get('date', '')} · {row.get('source', '')} — {row.get('title', '')} ({row.get('sentiment', '')})\n  {row.get('url', '')}"
-        for row in rows
-    )
-
-    prompt = f"""
-    You are a due diligence analyst. Analyze recent news about '{company_name}'.
-    Identify **red flags** (fraud, AML/sanctions evasion, fines/penalties, settlements, lawsuits/litigation, indictments/arrests, bankruptcy/insolvency).
-    Treat **regulatory scrutiny/probes/inquiries** as **medium risk**, not scandals, unless tied to enforcement or fraud.
-    Treat **restructuring/layoffs/revamps/client offboarding** as **operational** unless combined with the above.
-    
-    Articles:
-    {news_text}
-
-    Do a web search to verify the articles and look for other potential risks about the company.
-    Return a concise **markdown summary** grouped by issue type.
-    """
-    response = agent.invoke({"messages": [{"role": "user", "content": prompt.strip()}]})
-    return response["messages"][-1].content
-
-
-# =========================
-# Fetch + normalize
-# =========================
-
-def fetch_news(company: str):
-    """
-    Retrieves news from NewsAPI, GNews, and Finnhub.
-    Returns a unified list of dicts and an optional error message.
-    Applies relevance filtering and aggressive de-duplication.
-    """
-    tools = [newsapi_tool, gnews_tool, finnhub_tool]
-    articles_all: list[dict] = []
-    errors = []
->>>>>>> 0d173b5d
+
 
     m = re.match(r"```(?:json)?\s*(\{.*?\})\s*```", s, re.DOTALL)
     if m:
@@ -347,7 +129,6 @@
     if end_idx:
         js = s[start:end_idx]; rest = s[end_idx:].strip()
         try:
-<<<<<<< HEAD
             return json.loads(js), rest
         except Exception:
             return None, text
@@ -512,278 +293,6 @@
 # Stub: you can wire your real news tools later if you want
 def fetch_news_combined(company: str):
     return [], None
-=======
-            result = tool_fn(company)
-            if "No articles found" in result:
-                continue
-
-            articles = result.split("-" * 40)
-            for article in articles:
-                if not article.strip():
-                    continue
-                lines = [ln for ln in article.strip().split("\n") if ln.strip()]
-                record = {}
-                for line in lines:
-                    if line.startswith("Title:"):
-                        record["title"] = line.replace("Title:", "").strip()
-                    elif line.startswith("Source:"):
-                        record["source"] = line.replace("Source:", "").strip()
-                    elif line.startswith("Date:"):
-                        record["date_raw"] = line.replace("Date:", "").strip()
-                        dt = parse_to_utc(record["date_raw"])
-                        record["date"] = dt.date().isoformat() if dt else ""
-                    elif line.startswith("URL:"):
-                        record["url"] = line.replace("URL:", "").strip()
-                    elif line.startswith("Content:"):
-                        record["content"] = line.replace("Content:", "").strip()
-
-                if not record:
-                    continue
-
-                # Relevance gate
-                if not is_relevant(company, record.get("title", ""), record.get("url", ""), record.get("source", "")):
-                    continue
-
-                # Sentiment
-                base_sent = finbert_sentiment(record.get("title", ""))
-
-                record["sentiment"] = adjust_sentiment(record.get("title", ""), base_sent)
-
-                level = classify_article_level(record.get("title", ""))
-
-                articles_all.append({
-                    "title": record.get("title", ""),
-                    "source": record.get("source", ""),
-                    "content": record.get("content", ""),
-                    "date": record.get("date", ""),
-                    "date_raw": record.get("date_raw", ""),
-                    "url": record.get("url", ""),
-                    "sentiment": record.get("sentiment", "Neutral"),
-                    "level": level,
-                })
-
-        except Exception as e:
-            errors.append(f"{tool_fn.name} failed: {str(e)}")
-
-    print(f"Total articles fetched: {len(articles_all)}")
-
-    if not articles_all:
-        return [], "No articles found from any source." + (f" Errors: {errors}" if errors else "")
-
-    # Deduplicate articles
-    articles_all = deduplicate_articles(articles_all)
-
-    print(f"Articles after deduplication: {len(articles_all)}")
-
-    return articles_all, None
-
-
-# =========================
-# Visualization + timeline
-# =========================
-def make_sentiment_pie(rows):
-    counts = {"Positive": 0, "Neutral": 0, "Negative": 0}
-    for row in rows:
-        sent = str(row.get("sentiment", "Neutral")).capitalize()
-        if sent not in counts:
-            sent = "Neutral"
-        counts[sent] += 1
-
-    labels = [f"{k} ({v})" for k, v in counts.items() if v > 0]
-    values = [v for v in counts.values() if v > 0]
-    colors_map = {
-        "Positive": "#4CAF50",
-        "Neutral": "#9E9E9E",
-        "Negative": "#F44336",
-    }
-    colors = [colors_map[k] for k in counts if counts[k] > 0]
-
-    fig, ax = plt.subplots(figsize=(3, 3), facecolor="white")
-    wedges, texts, autotexts = ax.pie(
-        values,
-        labels=labels,
-        autopct="%1.0f%%",
-        startangle=140,
-        colors=colors,
-        wedgeprops={"edgecolor": "white", "linewidth": 2},
-        textprops={"fontsize": 10, "color": "black"},
-    )
-
-    for autotext in autotexts:
-        autotext.set_fontsize(12)
-        autotext.set_color("white")
-        autotext.set_weight("bold")
-
-    ax.axis("equal")
-
-    buf = io.BytesIO()
-    fig.savefig(buf, format="png", bbox_inches="tight", dpi=150)
-    plt.close(fig)
-    buf.seek(0)
-    return buf
-
-
-def build_scandal_timeline(company: str, rows):
-    """
-    Only include **HARD** items (true scandals: fraud, fines, lawsuits, settlements, etc.)
-    Excludes MEDIUM (probes/scrutiny) and SOFT (revamps/layoffs) from the scandal list.
-    """
-    scandal_rows = [r for r in rows if r.get("level") == "HARD" and r.get("sentiment") == "Negative"]
-
-    if not scandal_rows:
-        return f"No notable enforcement/litigation red flags found for **{company}** in recent articles."
-
-    scandal_rows.sort(
-        key=lambda x: parse_to_utc(x.get("date_raw")) or datetime.min.replace(tzinfo=timezone.utc),
-        reverse=True
-    )
-
-    lines = []
-    for row in scandal_rows:
-        d = row.get("date") or ""
-        lines.append(f"- **{d}** — [{row.get('title', '')}]({row.get('url', '')}) · _{row.get('source', '')}_")
-    return "\n".join(lines)
-
-
-# =========================
-# Risk scoring (tiered)
-# =========================
-
-def compute_risk(summary_md: str, rows: list[dict]) -> str:
-    """
-    Tiered risk:
-      - HARD events weigh heavily.
-      - MEDIUM (probes/scrutiny) weigh moderately.
-      - SOFT negatives mostly affect sentiment, not risk.
-      - Recent (≤ 90 days) items boost their respective weights.
-      - Dedup prevents echo-chamber spikes.
-    """
-    now = datetime.now(timezone.utc)
-    unique_rows = deduplicate_articles(rows)
-    total = max(len(unique_rows), 1)
-
-    neg = 0
-    hard_hits = 0
-    med_hits = 0
-    recent_hard = 0
-    recent_med = 0
-
-    for r in unique_rows:
-        sent = r.get("sentiment", "Neutral")
-        level = r.get("level", "SOFT")
-        if sent == "Negative":
-            neg += 1
-        dt = parse_to_utc(r.get("date_raw")) or parse_to_utc(r.get("date"))
-
-        if level == "HARD":
-            hard_hits += 1
-            if dt and (now - dt).days <= 90:
-                recent_hard += 1
-        elif level == "MEDIUM":
-            med_hits += 1
-            if dt and (now - dt).days <= 90:
-                recent_med += 1
-
-    neg_ratio = neg / total
-
-    text = (summary_md or "").lower()
-    sum_hard = sum(k in text for k in HARD_KEYWORDS)
-    sum_med = sum(k in text for k in MEDIUM_KEYWORDS)
-    sum_hard = min(sum_hard, 3)
-    sum_med = min(sum_med, 3)
-
-    # Weighted score
-    score = (
-            30 * neg_ratio +  # general negative
-            30 * min(hard_hits, 4) +  # hard red flags
-            15 * min(recent_hard, 3) +  # very recent hard
-            10 * min(med_hits, 4) +  # medium red flags
-            5 * min(recent_med, 3) +  # recent medium
-            5 * (sum_hard + 0.5 * sum_med)
-    )
-    score = max(0, min(100, round(score)))
-
-    if score < 40:
-        label = "🟢 Low Risk"
-    elif score < 70:
-        label = "🟡 Medium Risk"
-    else:
-        label = "🔴 High Risk"
-
-    return f"**Risk Score:** **{score}/100** → {label}"
-
-
-# =========================
-# Tags
-# =========================
-
-def extract_tags(summary: str):
-    tags = []
-    tag_map = {
-        "#AML": ["aml", "anti-money laundering", "money laundering", "sanction", "sanctions"],
-        "#Fraud": ["fraud", "scam", "embezzlement", "bribery", "corruption"],
-        "#ESG": ["esg", "environment", "sustain", "governance", "social"],
-        "#Reputation": ["reputation", "public image", "backlash"],
-        "#Compliance": ["regulator", "compliance", "fine", "penalty", "settlement"],
-        "#Litigation": ["lawsuit", "litigation", "class action", "investigation", "probe"],
-    }
-    text = (summary or "").lower()
-    for tag, kws in tag_map.items():
-        if any(k in text for k in kws):
-            tags.append(tag)
-    if not tags:
-        tags = ["#GeneralRisk"]
-    return " ".join(f"`{t}`" for t in tags)
-
-
-# =========================
-# Export
-# =========================
-
-def export_markdown(company: str, summary: str, rows, timeline: str, risk: str, tags: str):
-    today = date.today().isoformat()
-    summary_lines = [
-        f"# Company Risk Report: {company}",
-        f"_Generated: {today}_",
-        "",
-        "## 📑 Summary",
-        summary or "*No summary available.*",
-        "",
-        "## 📊 Sentiment Snapshot",
-        f"- Positive: {sum(1 for row in rows if row['sentiment'] == 'Positive')}",
-        f"- Neutral: {sum(1 for row in rows if row['sentiment'] == 'Neutral')}",
-        f"- Negative: {sum(1 for row in rows if row['sentiment'] == 'Negative')}",
-        "",
-        "### Recent Articles",
-    ]
-    if rows:
-        for row in rows:
-            summary_lines.append(
-                f"- **{row.get('date', '')}** · _{row.get('source', '')}_ — "
-                f"[{row.get('title', '')}]({row.get('url', '')}) · **{row.get('sentiment', '')}**"
-            )
-    else:
-        summary_lines.append("_No recent articles._")
-
-    summary_lines += [
-        "",
-        "## 📰 Scandal Timeline",
-        timeline or "_No items._",
-        "",
-        "## ⚠️ Risk Assessment",
-        risk or "_N/A_",
-        "",
-        "## 🏷️ Tags",
-        tags or "_N/A_",
-        "",
-    ]
-
-    content = "\n".join(summary_lines)
-    path = os.path.join(tempfile.gettempdir(), f"{company}_risk_report.md")
-    with open(path, "w", encoding="utf-8") as f:
-        f.write(content)
-    return path
->>>>>>> 0d173b5d
 
 
 # =========================
@@ -816,10 +325,6 @@
         box-shadow: 0 6px 15px rgba(0,0,0,0.3);
     }
 """) as app:
-<<<<<<< HEAD
-
-=======
->>>>>>> 0d173b5d
     gr.Markdown(
         "# 🏢 Company Risk Analyzer\nAnalyze potential **red flags** for business partnerships.",
         elem_id="header"
@@ -831,7 +336,6 @@
 
     with gr.Tabs():
         with gr.Tab("📑 Summary"):
-<<<<<<< HEAD
             summary_hdr = gr.Markdown("📑 Summary of Findings", elem_classes="summary-header")
             decision_md = gr.Markdown("", elem_id="result-box")
             summary_md = gr.Markdown("", elem_id="result-box")
@@ -841,18 +345,7 @@
 
         with gr.Tab("💹 Financials"):
             financials_md = gr.Markdown("", elem_id="result-box")
-=======
-            gr.Markdown("📑 Summary of Findings", elem_classes="summary-header")
-            summary_md = gr.Markdown("", elem_id="result-box")
-
-        with gr.Tab("📊 Sentiment"):
-            sentiment_img = gr.Image(type="filepath", label="Sentiment Distribution (Recent News)")
-            headlines_tbl = gr.Dataframe(
-                headers=["date", "source", "title", "sentiment", "url"],
-                interactive=False,
-                wrap=True
-            )
->>>>>>> 0d173b5d
+
 
         with gr.Tab("👤 Leadership & Ownership"):
             leadership_md = gr.Markdown("", elem_id="result-box")
@@ -885,7 +378,6 @@
     # =========================
 
     def analyze(company: str):
-<<<<<<< HEAD
         rows, _ = fetch_news_combined(company)  # usually []
 
         full_output = ask_agent(company, rows)
@@ -934,38 +426,6 @@
             sources_block,
             risks_overview_block   # risks_overview_md
         )
-=======
-        # 1) Fetch (relevance-filtered + deduped + adjusted sentiments + tiered levels)
-        rows, error = fetch_news(company)
-
-        # 2) Summary
-        summary = ask_agent(company, rows)
-
-        # 3) Visualization + timeline
-        if error:
-            pie_path = None
-            timeline = f"_News error_: {error}"
-        else:
-            buf = make_sentiment_pie(rows)
-            tmp_dir = tempfile.gettempdir()
-            pie_path = os.path.join(tmp_dir, f"{company.replace(' ', '_')}_sentiment.png")
-            with open(pie_path, "wb") as f:
-                f.write(buf.read())
-            timeline = build_scandal_timeline(company, rows)
-
-        # 4) Risk + tags
-        risk = compute_risk(summary, rows)
-        tags = extract_tags(summary)
-
-        # 5) Table rows
-        table = [
-            [row.get("date", ""), row.get("source", ""), row.get("title", ""), row.get("sentiment", ""),
-             row.get("url", "")]
-            for row in rows
-        ]
-
-        return summary, pie_path, table, timeline, risk, tags
->>>>>>> 0d173b5d
 
 
     start_button.click(
@@ -987,7 +447,6 @@
         show_progress="full"
     )
 
-<<<<<<< HEAD
     def export_markdown(
         company: str,
         summary_block: str,
@@ -1038,15 +497,6 @@
         path = os.path.join(tempfile.gettempdir(), f"{company}_risk_report.md")
         with open(path, "w", encoding="utf-8") as f:
             f.write(content)
-=======
-
-    def do_export(company: str, summary: str, table, timeline: str, risk: str, tags: str):
-        rows = []
-        if table is not None and not table.empty:
-            for row in table.itertuples(index=False):
-                rows.append({"date": row[0], "source": row[1], "title": row[2], "sentiment": row[3], "url": row[4]})
-        path = export_markdown(company, summary, rows, timeline, risk, tags)
->>>>>>> 0d173b5d
         return path
 
 
